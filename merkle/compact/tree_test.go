// Copyright 2016 Google Inc. All Rights Reserved.
//
// Licensed under the Apache License, Version 2.0 (the "License");
// you may not use this file except in compliance with the License.
// You may obtain a copy of the License at
//
//     http://www.apache.org/licenses/LICENSE-2.0
//
// Unless required by applicable law or agreed to in writing, software
// distributed under the License is distributed on an "AS IS" BASIS,
// WITHOUT WARRANTIES OR CONDITIONS OF ANY KIND, either express or implied.
// See the License for the specific language governing permissions and
// limitations under the License.

package compact

import (
	"bytes"
	"encoding/base64"
	"errors"
	"fmt"
	"math/bits"
	"strings"
	"testing"

	"github.com/google/trillian/merkle"
	"github.com/google/trillian/merkle/rfc6962"
	"github.com/google/trillian/testonly"
	"github.com/kylelemons/godebug/pretty"
)

// This check ensures that the compact Merkle tree contains the correct set of
// nodes, i.e. the node on level i is present iff i-th bit of tree size is 1.
func checkUnusedNodesInvariant(t *Tree) error {
	size := t.size
	sizeBits := bits.Len64(uint64(size))
	if got, want := len(t.nodes), sizeBits; got != want {
		return fmt.Errorf("nodes mismatch: have %v nodes, want %v", got, want)
	}
	for level := 0; level < sizeBits; level++ {
		if size&1 == 1 {
			if t.nodes[level] == nil {
				return fmt.Errorf("missing node at level %d", level)
			}
		} else if t.nodes[level] != nil {
			return fmt.Errorf("unexpected node at level %d", level)
		}
		size >>= 1
	}
	return nil
}

func mustGetRoot(t *testing.T, mt *Tree) []byte {
	t.Helper()
	hash, err := mt.CurrentRoot()
	if err != nil {
		t.Fatalf("CurrentRoot: %v", err)
	}
	return hash
}

func TestAddingLeaves(t *testing.T) {
	inputs := testonly.MerkleTreeLeafTestInputs()
	roots := testonly.MerkleTreeLeafTestRootHashes()
	hashes := testonly.CompactMerkleTreeLeafTestNodeHashes()

	// Test the "same" thing in different ways, to ensure than any lazy update
	// strategy being employed by the implementation doesn't affect the
	// API-visible calculation of root & size.
	for _, tc := range []struct {
		desc   string
		breaks []int
	}{
		{desc: "one-by-one", breaks: []int{0, 1, 2, 3, 4, 5, 6, 7, 8}},
		{desc: "one-by-one-no-zero", breaks: []int{1, 2, 3, 4, 5, 6, 7, 8}},
		{desc: "all-at-once", breaks: []int{8}},
		{desc: "all-at-once-zero", breaks: []int{0, 8}},
		{desc: "two-chunks", breaks: []int{3, 8}},
		{desc: "two-chunks-zero", breaks: []int{0, 3, 8}},
	} {
		t.Run(tc.desc, func(t *testing.T) {
			tree := NewTree(rfc6962.DefaultHasher)
			idx := 0
			for _, br := range tc.breaks {
				for ; idx < br; idx++ {
<<<<<<< HEAD
					if _, err := tree.AppendLeaf(inputs[idx], func(NodeID, []byte) {}); err != nil {
						t.Fatalf("AppendLeaf: %v", err)
=======
					if _, err := tree.AddLeaf(inputs[idx], nil); err != nil {
						t.Fatalf("AddLeaf: %v", err)
>>>>>>> 6e6048c6
					}
					if err := checkUnusedNodesInvariant(tree); err != nil {
						t.Fatalf("UnusedNodesInvariant check failed: %v", err)
					}
				}
				if got, want := tree.Size(), int64(br); got != want {
					t.Errorf("Size()=%d, want %d", got, want)
				}
				if br > 0 {
					if got, want := mustGetRoot(t, tree), roots[br-1]; !bytes.Equal(got, want) {
						t.Errorf("root=%v, want %v", got, want)
					}
					if diff := pretty.Compare(tree.Hashes(), hashes[br-1]); diff != "" {
						t.Errorf("post-Hashes() diff:\n%v", diff)
					}
				} else {
					if got, want := mustGetRoot(t, tree), testonly.EmptyMerkleTreeRootHash(); !bytes.Equal(got, want) {
						t.Errorf("root=%x, want %x (empty)", got, want)
					}
				}
			}
		})
	}
}

func TestAppendLeaf(t *testing.T) {
	for _, size := range []uint64{0, 1, 2, 3, 4, 5, 6, 7, 8, 9, 10, 177, 765} {
		t.Run(fmt.Sprintf("size:%d", size), func(t *testing.T) {
			tree, visit := newTree(t, size)
			mt := NewTree(rfc6962.DefaultHasher)
			for i := uint64(0); i < size; i++ {
				hash, err := mt.AppendLeaf(leafData(i), visit)
				if err != nil {
					t.Fatalf("AppendLeaf(%d): %v", i, err)
				}
				if want := tree.leaf(i); !bytes.Equal(hash, want) {
					t.Fatalf("Leaf hash mismatch: got %x, want %x", hash, want)
				}
			}
			// Note: The passed in Range is not valid, it is a hack.
			tree.verifyAllVisited(t, &Range{begin: 0, end: size})
		})
	}
}

func failingGetNodesFunc(_ []NodeID) ([][]byte, error) {
	return nil, errors.New("bang")
}

// This returns something that won't result in a valid root hash match, doesn't really
// matter what it is but it must be correct length for an SHA256 hash as if it was real
func fixedHashGetNodesFunc(ids []NodeID) ([][]byte, error) {
	hashes := make([][]byte, len(ids))
	for i := range ids {
		hashes[i] = []byte("12345678901234567890123456789012")
	}
	return hashes, nil
}

func TestLoadingTreeFailsNodeFetch(t *testing.T) {
	_, err := NewTreeWithState(rfc6962.DefaultHasher, 237, failingGetNodesFunc, []byte("notimportant"))

	if err == nil || !strings.Contains(err.Error(), "bang") {
		t.Errorf("Did not return correctly on failed node fetch: %v", err)
	}
}

func TestLoadingTreeFailsBadRootHash(t *testing.T) {
	// Supply a root hash that can't possibly match the result of the SHA 256 hashing on our dummy
	// data
	_, err := NewTreeWithState(rfc6962.DefaultHasher, 237, fixedHashGetNodesFunc, []byte("nomatch!nomatch!nomatch!nomatch!"))
	if err == nil || !strings.HasPrefix(err.Error(), "root hash mismatch") {
		t.Errorf("Did not return correct error on root mismatch: %v", err)
	}
}

func TestCompactVsFullTree(t *testing.T) {
	imt := merkle.NewInMemoryMerkleTree(rfc6962.DefaultHasher)
	nodes := make(map[NodeID][]byte)

	getNode := func(id NodeID) ([]byte, error) {
		return nodes[id], nil
	}

	for i := int64(0); i < 1024; i++ {
		cmt, err := NewTreeWithState(
			rfc6962.DefaultHasher,
			imt.LeafCount(),
			func(ids []NodeID) ([][]byte, error) {
				hashes := make([][]byte, len(ids))
				for i, id := range ids {
					var err error
					hashes[i], err = getNode(id)
					if err != nil {
						return nil, err
					}
				}
				return hashes, nil
			}, imt.CurrentRoot().Hash())

		if err != nil {
			t.Errorf("interation %d: failed to create CMT with state: %v", i, err)
		}
		if a, b := imt.CurrentRoot().Hash(), mustGetRoot(t, cmt); !bytes.Equal(a, b) {
			t.Errorf("iteration %d: Got in-memory root of %v, but compact tree has root %v", i, a, b)
		}

		newLeaf := []byte(fmt.Sprintf("Leaf %d", i))

		iSeq, iHash, err := imt.AddLeaf(newLeaf)
		if err != nil {
			t.Errorf("AddLeaf(): %v", err)
		}

		cHash, err := cmt.AppendLeaf(newLeaf, func(id NodeID, hash []byte) {
			nodes[id] = hash
		})
		if err != nil {
			t.Fatalf("mt update failed: %v", err)
		}
		cSeq := cmt.Size() - 1 // The index of the last inserted leaf.

		// In-Memory tree is 1-based for sequence numbers, since it's based on the original CT C++ impl.
		if got, want := iSeq, i+1; got != want {
			t.Errorf("iteration %d: Got in-memory sequence number of %d, expected %d", i, got, want)
		}
		if int64(iSeq) != cSeq+1 {
			t.Errorf("iteration %d: Got in-memory sequence number of %d but %d (zero based) from compact tree", i, iSeq, cSeq)
		}
		if a, b := iHash.Hash(), cHash; !bytes.Equal(a, b) {
			t.Errorf("iteration %d: Got leaf hash %v from in-memory tree, but %v from compact tree", i, a, b)
		}
		if a, b := imt.CurrentRoot().Hash(), mustGetRoot(t, cmt); !bytes.Equal(a, b) {
			t.Errorf("iteration %d: Got in-memory root of %v, but compact tree has root %v", i, a, b)
		}
	}

	// Build another compact Merkle tree by incrementally adding the leaves to an empty tree.
	cmt := NewTree(rfc6962.DefaultHasher)
	for i := int64(0); i < imt.LeafCount(); i++ {
		newLeaf := []byte(fmt.Sprintf("Leaf %d", i))
<<<<<<< HEAD
		_, err := cmt.AppendLeaf(newLeaf, func(NodeID, []byte) {})
=======
		_, err := cmt.AddLeaf(newLeaf, nil)
>>>>>>> 6e6048c6
		if err != nil {
			t.Fatalf("AppendLeaf(%d)=_,_,%v, want _,_,nil", i, err)
		}
		if got, want := cmt.Size(), i+1; got != want {
			t.Fatalf("new tree size=%d, want %d", got, want)
		}
	}
	if a, b := imt.CurrentRoot().Hash(), mustGetRoot(t, cmt); !bytes.Equal(a, b) {
		t.Errorf("got in-memory root of %v, but compact tree has root %v", a, b)
	}
}

func TestRootHashForVariousTreeSizes(t *testing.T) {
	tests := []struct {
		size     int64
		wantRoot []byte
	}{
		{0, testonly.MustDecodeBase64("47DEQpj8HBSa+/TImW+5JCeuQeRkm5NMpJWZG3hSuFU=")},
		{10, testonly.MustDecodeBase64("VjWMPSYNtCuCNlF/RLnQy6HcwSk6CIipfxm+hettA+4=")},
		{15, testonly.MustDecodeBase64("j4SulYmocFuxdeyp12xXCIgK6PekBcxzAIj4zbQzNEI=")},
		{16, testonly.MustDecodeBase64("c+4Uc6BCMOZf/v3NZK1kqTUJe+bBoFtOhP+P3SayKRE=")},
		{100, testonly.MustDecodeBase64("dUh9hYH88p0CMoHkdr1wC2szbhcLAXOejWpINIooKUY=")},
		{255, testonly.MustDecodeBase64("SmdsuKUqiod3RX2jyF2M6JnbdE4QuTwwipfAowI4/i0=")},
		{256, testonly.MustDecodeBase64("qFI0t/tZ1MdOYgyPpPzHFiZVw86koScXy9q3FU5casA=")},
		{1000, testonly.MustDecodeBase64("RXrgb8xHd55Y48FbfotJwCbV82Kx22LZfEbmBGAvwlQ=")},
		{4095, testonly.MustDecodeBase64("cWRFdQhPcjn9WyBXE/r1f04ejxIm5lvg40DEpRBVS0w=")},
		{4096, testonly.MustDecodeBase64("6uU/phfHg1n/GksYT6TO9aN8EauMCCJRl3dIK0HDs2M=")},
		{10000, testonly.MustDecodeBase64("VZcav65F9haHVRk3wre2axFoBXRNeUh/1d9d5FQfxIg=")},
		{65535, testonly.MustDecodeBase64("iPuVYJhP6SEE4gUFp8qbafd2rYv9YTCDYqAxCj8HdLM=")},
	}

	b64e := func(b []byte) string { return base64.StdEncoding.EncodeToString(b) }

	for _, test := range tests {
		tree := NewTree(rfc6962.DefaultHasher)
		for i := int64(0); i < test.size; i++ {
			l := []byte{byte(i & 0xff), byte((i >> 8) & 0xff)}
<<<<<<< HEAD
			tree.AppendLeaf(l, func(NodeID, []byte) {})
=======
			tree.AddLeaf(l, nil)
>>>>>>> 6e6048c6
		}
		if gotRoot := mustGetRoot(t, tree); !bytes.Equal(gotRoot, test.wantRoot) {
			t.Errorf("Test (treesize=%v) got root %v, want %v", test.size, b64e(gotRoot), b64e(test.wantRoot))
		}
		t.Log(tree)
		if isPerfectTree(test.size) {
			// A perfect tree should have a single hash at the highest bit that is just
			// the root hash.
			hashes := tree.Hashes()
			for i, got := range hashes {
				var want []byte
				if i == (len(hashes) - 1) {
					want = mustGetRoot(t, tree)
				}
				if !bytes.Equal(got, want) {
					t.Errorf("Test(treesize=%v).nodes[i]=%x, want %x", test.size, got, want)
				}
			}
		}
	}
}

func benchmarkAddLeafHash(b *testing.B, visit VisitFn) {
	const size = 1024
	for n := 0; n < b.N; n++ {
		tree := NewTree(rfc6962.DefaultHasher)
		for i := 0; i < size; i++ {
			l := []byte{byte(i & 0xff), byte((i >> 8) & 0xff)}
			if _, err := tree.AddLeaf(l, visit); err != nil {
				b.Fatalf("AddLeaf: %v", err)
			}
		}
	}
}

func BenchmarkAddLeafHash(b *testing.B) {
	benchmarkAddLeafHash(b, func(NodeID, []byte) {})
}

func BenchmarkAddLeafHashNoVisitor(b *testing.B) {
	benchmarkAddLeafHash(b, nil)
}<|MERGE_RESOLUTION|>--- conflicted
+++ resolved
@@ -83,13 +83,8 @@
 			idx := 0
 			for _, br := range tc.breaks {
 				for ; idx < br; idx++ {
-<<<<<<< HEAD
-					if _, err := tree.AppendLeaf(inputs[idx], func(NodeID, []byte) {}); err != nil {
+					if _, err := tree.AppendLeaf(inputs[idx], nil); err != nil {
 						t.Fatalf("AppendLeaf: %v", err)
-=======
-					if _, err := tree.AddLeaf(inputs[idx], nil); err != nil {
-						t.Fatalf("AddLeaf: %v", err)
->>>>>>> 6e6048c6
 					}
 					if err := checkUnusedNodesInvariant(tree); err != nil {
 						t.Fatalf("UnusedNodesInvariant check failed: %v", err)
@@ -231,12 +226,7 @@
 	cmt := NewTree(rfc6962.DefaultHasher)
 	for i := int64(0); i < imt.LeafCount(); i++ {
 		newLeaf := []byte(fmt.Sprintf("Leaf %d", i))
-<<<<<<< HEAD
-		_, err := cmt.AppendLeaf(newLeaf, func(NodeID, []byte) {})
-=======
-		_, err := cmt.AddLeaf(newLeaf, nil)
->>>>>>> 6e6048c6
-		if err != nil {
+		if _, err := cmt.AppendLeaf(newLeaf, nil); err != nil {
 			t.Fatalf("AppendLeaf(%d)=_,_,%v, want _,_,nil", i, err)
 		}
 		if got, want := cmt.Size(), i+1; got != want {
@@ -273,11 +263,7 @@
 		tree := NewTree(rfc6962.DefaultHasher)
 		for i := int64(0); i < test.size; i++ {
 			l := []byte{byte(i & 0xff), byte((i >> 8) & 0xff)}
-<<<<<<< HEAD
-			tree.AppendLeaf(l, func(NodeID, []byte) {})
-=======
-			tree.AddLeaf(l, nil)
->>>>>>> 6e6048c6
+			tree.AppendLeaf(l, nil)
 		}
 		if gotRoot := mustGetRoot(t, tree); !bytes.Equal(gotRoot, test.wantRoot) {
 			t.Errorf("Test (treesize=%v) got root %v, want %v", test.size, b64e(gotRoot), b64e(test.wantRoot))
@@ -300,23 +286,23 @@
 	}
 }
 
-func benchmarkAddLeafHash(b *testing.B, visit VisitFn) {
+func benchmarkAppendLeafHash(b *testing.B, visit VisitFn) {
 	const size = 1024
 	for n := 0; n < b.N; n++ {
 		tree := NewTree(rfc6962.DefaultHasher)
 		for i := 0; i < size; i++ {
 			l := []byte{byte(i & 0xff), byte((i >> 8) & 0xff)}
-			if _, err := tree.AddLeaf(l, visit); err != nil {
-				b.Fatalf("AddLeaf: %v", err)
-			}
-		}
-	}
-}
-
-func BenchmarkAddLeafHash(b *testing.B) {
-	benchmarkAddLeafHash(b, func(NodeID, []byte) {})
-}
-
-func BenchmarkAddLeafHashNoVisitor(b *testing.B) {
-	benchmarkAddLeafHash(b, nil)
+			if _, err := tree.AppendLeaf(l, visit); err != nil {
+				b.Fatalf("AppendLeaf: %v", err)
+			}
+		}
+	}
+}
+
+func BenchmarkAppendLeafHash(b *testing.B) {
+	benchmarkAppendLeafHash(b, func(NodeID, []byte) {})
+}
+
+func BenchmarkAppendLeafHashNoVisitor(b *testing.B) {
+	benchmarkAppendLeafHash(b, nil)
 }