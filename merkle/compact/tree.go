// Copyright 2016 Google Inc. All Rights Reserved.
//
// Licensed under the Apache License, Version 2.0 (the "License");
// you may not use this file except in compliance with the License.
// You may obtain a copy of the License at
//
//     http://www.apache.org/licenses/LICENSE-2.0
//
// Unless required by applicable law or agreed to in writing, software
// distributed under the License is distributed on an "AS IS" BASIS,
// WITHOUT WARRANTIES OR CONDITIONS OF ANY KIND, either express or implied.
// See the License for the specific language governing permissions and
// limitations under the License.

// Package compact provides compact Merkle tree data structures.
package compact

import (
	"bytes"
	"encoding/base64"
	"encoding/hex"
	"fmt"
	"math/bits"

	"github.com/golang/glog"
	"github.com/google/trillian/merkle/hashers"
)

// Tree is a compact Merkle tree representation. It uses O(log(size)) nodes to
// represent the current on-disk tree.
//
// TODO(pavelkalinnikov): Remove it, use compact.Range instead.
type Tree struct {
	hasher hashers.LogHasher
	// The list of "dangling" left-hand nodes, where entry [0] is the leaf.
	// So: nodes[0] is the hash of a subtree of size 1 = 1<<0, if included.
	//     nodes[1] is the hash of a subtree of size 2 = 1<<1, if included.
	//     nodes[2] is the hash of a subtree of size 4 = 1<<2, if included.
	//     ....
	// Nodes are included if the tree size includes that power of two.
	// For example, a tree of size 21 is built from subtrees of sizes
	// 16 + 4 + 1, so nodes[1] == nodes[3] == nil.
	//
	// For a tree whose size is a perfect power of two, only the last
	// entry in nodes will be set (which is also the root hash).
	nodes [][]byte
	size  int64
}

func isPerfectTree(size int64) bool {
	return size != 0 && (size&(size-1) == 0)
}

// GetNodesFunc is a function prototype which can look up particular nodes
// within a non-compact Merkle tree. Used by the compact Tree to populate
// itself with correct state when starting up with a non-empty tree.
type GetNodesFunc func(ids []NodeID) ([][]byte, error)

// NewTreeWithState creates a new compact Tree for the passed in size.
//
// This can fail if the nodes required to recreate the tree state cannot be
// fetched or the calculated root hash after population does not match the
// expected value.
//
// getNodesFn will be called with the coordinates of internal Merkle tree nodes
// whose hash values are required to initialize the internal state of the
// compact Tree. The expectedRoot is the known-good tree root of the tree at
// the specified size, and is used to verify the initial state.
func NewTreeWithState(hasher hashers.LogHasher, size int64, getNodesFn GetNodesFunc, expectedRoot []byte) (*Tree, error) {
	sizeBits := bits.Len64(uint64(size))
	r := Tree{
		hasher: hasher,
		nodes:  make([][]byte, sizeBits),
		size:   size,
	}

	ids := make([]NodeID, 0, bits.OnesCount64(uint64(size)))
	// Iterate over perfect subtrees along the right border of the tree. Those
	// correspond to the bits of the tree size that are set to one.
	for sz := uint64(size); sz != 0; sz &= sz - 1 {
		level := uint(bits.TrailingZeros64(sz))
		index := (sz - 1) >> level
		ids = append(ids, NewNodeID(level, index))
	}
	hashes, err := getNodesFn(ids)
	if err != nil {
		return nil, fmt.Errorf("failed to fetch nodes: %v", err)
	}
	if got, want := len(hashes), len(ids); got != want {
		return nil, fmt.Errorf("got %d hashes, needed %d", got, want)
	}
	for i, id := range ids {
		r.nodes[id.Level] = hashes[i]
	}

	// TODO(pavelkalinnikov): This check should be done externally.
	root, err := r.CurrentRoot()
	if err != nil {
		return nil, err
	}
	if !bytes.Equal(root, expectedRoot) {
		glog.Warningf("Corrupt state, expected root %s, got %s", hex.EncodeToString(expectedRoot[:]), hex.EncodeToString(root))
		return nil, fmt.Errorf("root hash mismatch: got %v, expected %v", root, expectedRoot)
	}

	glog.V(1).Infof("Resuming at size %d, with root: %s", r.size, base64.StdEncoding.EncodeToString(root))
	return &r, nil
}

// NewTree creates a new compact Tree with size zero.
func NewTree(hasher hashers.LogHasher) *Tree {
	return &Tree{
		hasher: hasher,
		nodes:  make([][]byte, 0),
		size:   0,
	}
}

// CurrentRoot returns the current root hash.
func (t *Tree) CurrentRoot() ([]byte, error) {
<<<<<<< HEAD
	return t.CalculateRoot(func(NodeID, []byte) {})
=======
	return t.calculateRoot(nil)
>>>>>>> 6e6048c6
}

// String describes the internal state of the compact Tree.
func (t *Tree) String() string {
	var buf bytes.Buffer
	buf.WriteString(fmt.Sprintf("Tree Nodes @ %d\n", t.size))
	mask := int64(1)
	numBits := bits.Len64(uint64(t.size))
	for bit := 0; bit < numBits; bit++ {
		if t.size&mask != 0 {
			buf.WriteString(fmt.Sprintf("%d:  %s\n", bit, base64.StdEncoding.EncodeToString(t.nodes[bit][:])))
		} else {
			buf.WriteString(fmt.Sprintf("%d:  -\n", bit))
		}
		mask <<= 1
	}
	return buf.String()
}

// CalculateRoot computes the current root hash. It calls visit function for
// imperfect subtrees along the right border of the tree while calculating it.
func (t *Tree) CalculateRoot(visit VisitFn) ([]byte, error) {
	if t.size == 0 {
		return t.hasher.EmptyRoot(), nil
	}

	index := uint64(t.size)

	var hash []byte
	first := true
	mask := int64(1)
	numBits := uint(bits.Len64(uint64(t.size)))
	for bit := uint(0); bit < numBits; bit++ {
		index >>= 1
		if t.size&mask != 0 {
			if first {
				hash = t.nodes[bit]
				first = false
			} else {
				hash = t.hasher.HashChildren(t.nodes[bit], hash)
				if visit != nil {
					visit(NewNodeID(bit+1, index), hash)
				}
			}
		}
		mask <<= 1
	}
	return hash, nil
}

// AppendLeaf calculates the Merkle leaf hash of the given leaf data and
// appends it to the tree. Returns the Merkle hash of the new leaf.
//
<<<<<<< HEAD
// visit is a callback which will be called multiple times with the coordinates
// of the Merkle tree nodes whose hash should be updated, i.e. all the newly
// introduced perfect-subtree nodes including the leaf node itself.
=======
// visit is a callback which will be called, if not nil, multiple times with
// the coordinates of the Merkle tree nodes whose hash should be updated.
>>>>>>> 6e6048c6
//
// If returns an error then the Tree is no longer usable.
func (t *Tree) AppendLeaf(data []byte, visit VisitFn) ([]byte, error) {
	h, err := t.hasher.HashLeaf(data)
	if err != nil {
		return nil, err
	}
	if err := t.AppendLeafHash(h, visit); err != nil {
		return nil, err
	}
	return h, nil
}

// AppendLeafHash appends the specified Merkle leaf hash to the tree.
//
<<<<<<< HEAD
// visit is a callback which will be called multiple times with the coordinates
// of the Merkle tree nodes whose hash should be updated, i.e. all the newly
// introduced perfect-subtree nodes including the leaf node itself.
=======
// visit is a callback which will be called, if not nil, multiple times with
// the coordinates of the Merkle tree nodes whose hash should be updated.
>>>>>>> 6e6048c6
//
// If returns an error then the Tree is no longer usable.
func (t *Tree) AppendLeafHash(leafHash []byte, visit VisitFn) error {
	defer func() { t.size++ }()

	assignedSeq := t.size
	index := uint64(assignedSeq)

	if visit != nil {
		visit(NewNodeID(0, index), leafHash)
	}

	if t.size == 0 {
		// new tree
		t.nodes = append(t.nodes, leafHash)
		return nil
	}

	// Initialize our running hash value to the leaf hash.
	hash := leafHash
	bit := uint(0)
	// Iterate over the bits in our existing tree size.
	for mask := t.size; mask > 0; mask >>= 1 {
		index >>= 1
		if mask&1 == 0 {
			// Just store the running hash here; we're done.
			t.nodes[bit] = hash
			// Don't re-write the leaf hash node (we've done it above already)
			if bit > 0 && visit != nil {
				// Store the (non-leaf) hash node
				visit(NewNodeID(bit, index), hash)
			}
			return nil
		}
		// The bit is set so we have a node at that position in the nodes list so hash it with our running hash:
		hash = t.hasher.HashChildren(t.nodes[bit], hash)
		// Store the resulting parent hash.
		if visit != nil {
			visit(NewNodeID(bit+1, index), hash)
		}
		// Now, clear this position in the nodes list as the hash it formerly contained will be propagated upwards.
		t.nodes[bit] = nil
		// Figure out if we're done:
		if bit+1 >= uint(len(t.nodes)) {
			// If we're extending the node list then add a new entry with our
			// running hash, and we're done.
			t.nodes = append(t.nodes, hash)
			return nil
		} else if mask&0x02 == 0 {
			// If the node above us is unused at this tree size, then store our
			// running hash there, and we're done.
			t.nodes[bit+1] = hash
			return nil
		}
		// Otherwise, go around again.
		bit++
	}
	// We should never get here, because that'd mean we had a running hash which
	// we've not stored somewhere.
	return fmt.Errorf("AddLeaf failed running hash not cleared: h: %v seq: %d", leafHash, assignedSeq)
}

// Size returns the current size of the tree.
func (t *Tree) Size() int64 {
	return t.size
}

// Hashes returns a copy of the set of node hashes that comprise the compact
// representation of the tree. A tree whose size is a power of two has no
// internal node hashes (just the root hash), so returns nil.
//
// TODO(pavelkalinnikov): Get rid of this format, it is only used internally.
func (t *Tree) Hashes() [][]byte {
	if isPerfectTree(t.size) {
		return nil
	}
	n := make([][]byte, len(t.nodes))
	copy(n, t.nodes)
	return n
}<|MERGE_RESOLUTION|>--- conflicted
+++ resolved
@@ -118,11 +118,7 @@
 
 // CurrentRoot returns the current root hash.
 func (t *Tree) CurrentRoot() ([]byte, error) {
-<<<<<<< HEAD
-	return t.CalculateRoot(func(NodeID, []byte) {})
-=======
-	return t.calculateRoot(nil)
->>>>>>> 6e6048c6
+	return t.CalculateRoot(nil)
 }
 
 // String describes the internal state of the compact Tree.
@@ -176,14 +172,9 @@
 // AppendLeaf calculates the Merkle leaf hash of the given leaf data and
 // appends it to the tree. Returns the Merkle hash of the new leaf.
 //
-<<<<<<< HEAD
-// visit is a callback which will be called multiple times with the coordinates
-// of the Merkle tree nodes whose hash should be updated, i.e. all the newly
-// introduced perfect-subtree nodes including the leaf node itself.
-=======
-// visit is a callback which will be called, if not nil, multiple times with
-// the coordinates of the Merkle tree nodes whose hash should be updated.
->>>>>>> 6e6048c6
+// visit is a callback which, if not nil, will be called multiple times with
+// the coordinates of the Merkle tree nodes whose hash should be updated, i.e.
+// all the newly introduced perfect-subtree nodes including the leaf node.
 //
 // If returns an error then the Tree is no longer usable.
 func (t *Tree) AppendLeaf(data []byte, visit VisitFn) ([]byte, error) {
@@ -199,14 +190,9 @@
 
 // AppendLeafHash appends the specified Merkle leaf hash to the tree.
 //
-<<<<<<< HEAD
-// visit is a callback which will be called multiple times with the coordinates
-// of the Merkle tree nodes whose hash should be updated, i.e. all the newly
-// introduced perfect-subtree nodes including the leaf node itself.
-=======
-// visit is a callback which will be called, if not nil, multiple times with
-// the coordinates of the Merkle tree nodes whose hash should be updated.
->>>>>>> 6e6048c6
+// visit is a callback which, if not nil, will be called multiple times with
+// the coordinates of the Merkle tree nodes whose hash should be updated, i.e.
+// all the newly introduced perfect-subtree nodes including the leaf node.
 //
 // If returns an error then the Tree is no longer usable.
 func (t *Tree) AppendLeafHash(leafHash []byte, visit VisitFn) error {
